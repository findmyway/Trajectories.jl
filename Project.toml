name = "ReinforcementLearningTrajectories"
uuid = "6486599b-a3cd-4e92-a99a-2cea90cc8c3c"
version = "0.1.4"

[deps]
CircularArrayBuffers = "9de3a189-e0c0-4e15-ba3b-b14b9fb0aec1"
ElasticArrays = "fdbdab4c-e67f-52f5-8c3f-e7b388dad3d4"
MacroTools = "1914dd2f-81c6-5fcd-8719-6d5c9610ff09"
OnlineStats = "a15396b6-48d5-5d58-9928-6d29437db91e"
Random = "9a3f8284-a2c9-5f02-9a11-845980a1fd5c"
StackViews = "cae243ae-269e-4f55-b966-ac2d0dc13c15"

[compat]
CircularArrayBuffers = "0.1"
MacroTools = "0.5"
OnlineStats = "1.0"
StackViews = "0.1"
julia = "1.6"
<<<<<<< HEAD
=======
OnlineStats = "1"
>>>>>>> bcd02d73

[extras]
Test = "8dfed614-e22c-5e08-85e1-65c5234f0b40"

[targets]
test = ["Test"]<|MERGE_RESOLUTION|>--- conflicted
+++ resolved
@@ -16,10 +16,7 @@
 OnlineStats = "1.0"
 StackViews = "0.1"
 julia = "1.6"
-<<<<<<< HEAD
-=======
 OnlineStats = "1"
->>>>>>> bcd02d73
 
 [extras]
 Test = "8dfed614-e22c-5e08-85e1-65c5234f0b40"
