export Trace, Traces, MultiplexTraces, Episode, Episodes

import MacroTools: @forward

#####

abstract type AbstractTrace{E} <: AbstractVector{E} end

Base.convert(::Type{AbstractTrace}, x::AbstractTrace) = x

Base.summary(io::IO, t::AbstractTrace) = print(io, "$(length(t))-element $(nameof(typeof(t)))")

#####
struct Trace{T,E} <: AbstractTrace{E}
    parent::T
end

Base.summary(io::IO, t::Trace{T}) where {T} = print(io, "$(length(t))-element $(nameof(typeof(t))){$T}")

function Trace(x::T) where {T<:AbstractArray}
    E = eltype(x)
    N = ndims(x) - 1
    P = typeof(x)
    I = Tuple{ntuple(_ -> Base.Slice{Base.OneTo{Int}}, Val(ndims(x) - 1))...,Int}
    Trace{T,SubArray{E,N,P,I,true}}(x)
end

Base.convert(::Type{AbstractTrace}, x::AbstractArray) = Trace(x)

Base.size(x::Trace) = (size(x.parent, ndims(x.parent)),)
Base.getindex(s::Trace, I) = Base.maybeview(s.parent, ntuple(i -> i == ndims(s.parent) ? I : (:), Val(ndims(s.parent)))...)
Base.setindex!(s::Trace, v, I) = setindex!(s.parent, v, ntuple(i -> i == ndims(s.parent) ? I : (:), Val(ndims(s.parent)))...)

@forward Trace.parent Base.parent, Base.pushfirst!, Base.push!, Base.append!, Base.prepend!, Base.pop!, Base.popfirst!, Base.empty!

#####

"""
For each concrete `AbstractTraces`, we have the following assumption:

1. Every inner trace is an `AbstractVector`
1. Support partial updating
1. Return *View* by default when getting elements.
"""
abstract type AbstractTraces{names,T} <: AbstractVector{NamedTuple{names,T}} end

function Base.show(io::IO, ::MIME"text/plain", t::AbstractTraces{names,T}) where {names,T}
    s = nameof(typeof(t))
    println(io, "$s with $(length(names)) entries:")
    for n in names
        println(io, "  :$n => $(summary(t[n]))")
    end
end

Base.keys(t::AbstractTraces{names}) where {names} = names
Base.haskey(t::AbstractTraces{names}, k::Symbol) where {names} = k in names

#####

"""
    MultiplexTraces{names}(trace)

A special [`AbstractTraces`](@ref) which has exactly two traces of the same
length. And those two traces share the header and tail part.

For example, if a `trace` contains elements between 0 and 9, then the first
`trace_A` is a view of elements from 0 to 8 and the second one is a view from 1
to 9.

```
      ┌─────trace_A───┐
trace 0 1 2 3 4 5 6 7 8 9
        └────trace_B────┘
```

This is quite common in RL to represent `states` and `next_states`.
"""
struct MultiplexTraces{names,T,E} <: AbstractTraces{names,Tuple{E,E}}
    trace::T
end

function MultiplexTraces{names}(t) where {names}
    if length(names) != 2
        throw(ArgumentError("MultiplexTraces has exactly two sub traces, got $length(names) trace names"))
    end
    trace = convert(AbstractTrace, t)
    MultiplexTraces{names,typeof(trace),eltype(trace)}(trace)
end

function Base.getindex(t::MultiplexTraces{names}, k::Symbol) where {names}
    a, b = names
    if k == a
        convert(AbstractTrace, t.trace[1:end-1])
    elseif k == b
        convert(AbstractTrace, t.trace[2:end])
    else
        throw(ArgumentError("unknown trace name: $k"))
    end
end

Base.getindex(t::MultiplexTraces{names}, I::Int) where {names} = NamedTuple{names}((t.trace[I], t.trace[I+1]))
Base.getindex(t::MultiplexTraces{names}, I::AbstractArray{Int}) where {names} = NamedTuple{names}((t.trace[I], t.trace[I.+1]))

Base.size(t::MultiplexTraces) = (max(0, length(t.trace) - 1),)

<<<<<<< HEAD
fetch(t::Trace, inds) = t[inds]

##
=======
@forward MultiplexTraces.trace Base.parent, Base.pop!, Base.popfirst!, Base.empty!
>>>>>>> 90956193

for f in (:push!, :pushfirst!, :append!, :prepend!)
    @eval function Base.$f(t::MultiplexTraces{names}, x::NamedTuple{ks,Tuple{Ts}}) where {names,ks,Ts}
        k, v = first(ks), first(x)
        if k in names
            $f(t.trace, v)
        else
            throw(ArgumentError("unknown trace name: $k"))
        end
    end
end

#####

"""
    Episode(traces)

An `Episode` is a wrapper around [`Traces`](@ref). You can use `(e::Episode)[]`
to check/update whether the episode reaches a terminal or not.
"""
struct Episode{T,names,E} <: AbstractTraces{names,E}
    traces::T
    is_terminated::Ref{Bool}
end

Episode(t::AbstractTraces{names,T}) where {names,T} = Episode{typeof(t),names,T}(t, Ref(false))

@forward Episode.traces Base.getindex, Base.setindex!, Base.size

Base.getindex(e::Episode) = getindex(e.is_terminated)
Base.setindex!(e::Episode, x::Bool) = setindex!(e.is_terminated, x)

for f in (:push!, :append!)
    @eval function Base.$f(t::Episode, x)
        if t.is_terminated[]
            throw(ArgumentError("The episode is already flagged as done!"))
        else
            $f(t.traces, x)
        end
    end
end

function Base.pop!(t::Episode)
    pop!(t.traces)
    t.is_terminated[] = false
end

Base.pushfirst!(t::Episode, x) = pushfirst!(t.traces, x)
Base.prepend!(t::Episode, x) = prepend!(t.traces, x)
Base.popfirst!(t::Episode) = popfirst!(t.traces)

function Base.empty!(t::Episode)
    empty!(t.traces)
    t.is_terminated[] = false
end

#####

"""
    Episodes(init)

A container for multiple [`Episode`](@ref)s. `init` is a parameterness function which return an empty [`Episode`](@ref).
"""
struct Episodes{names,E,T} <: AbstractTraces{names,E}
    init::Any
    episodes::Vector{T}
    inds::Vector{Tuple{Int,Int}}
end

function Episodes(init)
    x = init()
    T = typeof(x)
    @assert x isa Episode
    @assert length(x) == 0
    names, E = eltype(x).parameters
    Episodes{names,E,T}(init, [x], Tuple{Int,Int}[])
end

Base.size(e::Episodes) = size(e.inds)

Base.setindex!(e::Episodes, is_terminated::Bool) = setindex!(e.episodes[end], is_terminated)

Base.getindex(e::Episodes) = getindex(e.episodes[end])

function Base.getindex(e::Episodes, I::Int)
    i, j = e.inds[I]
    e.episodes[i][j]
end

function Base.getindex(e::Episodes{names}, I) where {names}
    NamedTuple{names}(
        lazy_stack(
            map(I) do i
                x, y = e.inds[i]
                e.episodes[x][n][y]
            end
        )
        for n in names
    )
end

function Base.getindex(e::Episodes, I::Symbol)
    @warn "The returned trace is a vector of partitions instead of a continuous view" maxlog = 1
    map(x -> x[I], e.episodes)
end

function Base.push!(e::Episodes, x::Episode)
    # !!! note we do not check whether the last Episode is terminated or not here
    push!(e.episodes, x)
    for i in 1:length(x)
        push!(e.inds, (length(e.episodes), i))
    end
end

function Base.append!(e::Episodes, xs::AbstractVector{<:Episode})
    # !!! note we do not check whether each Episode is terminated or not here
    for x in xs
        push!(e, x)
    end
end

function Base.push!(e::Episodes, x::NamedTuple)
    if isempty(e.episodes) || e.episodes[end][]
        episode = e.init()
        push!(episode, x)
        push!(e, episode)
    else
        n_pre = length(e.episodes[end])
        push!(e.episodes[end], x)
        n_post = length(e.episodes[end])
        # this is to support partial inserting
        if n_post - n_pre == 1
            push!(e.inds, (length(e.episodes), length(e.episodes[end])))
        end
    end
end

#####
struct Traces{names,T,N,E} <: AbstractTraces{names,E}
    traces::T
    inds::NamedTuple{names,NTuple{N,Int}}
end


function Traces(; kw...)
    data = map(x -> convert(AbstractTrace, x), values(kw))
    names = keys(data)
    inds = NamedTuple(k => i for (i, k) in enumerate(names))
    Traces{names,typeof(data),length(names),typeof(values(data))}(data, inds)
end


<<<<<<< HEAD
##
function sample(s::BatchSampler, t::Traces)
    inds = rand(s.rng, 1:length(t), s.batch_size)
    map(t.traces) do x
        fetch(x, inds)
    end |> s.transformer
=======
function Base.getindex(ts::Traces, s::Symbol)
    t = ts.traces[ts.inds[s]]
    if t isa AbstractTrace
        t
    else
        t[s]
    end
end

Base.getindex(t::Traces{names}, i) where {names} = NamedTuple{names}(map(k -> t[k][i], names))

function Base.:(+)(t1::AbstractTraces{k1,T1}, t2::AbstractTraces{k2,T2}) where {k1,k2,T1,T2}
    ks = (k1..., k2...)
    ts = (t1, t2)
    inds = (; (k => 1 for k in k1)..., (k => 2 for k in k2)...)
    Traces{ks,typeof(ts),length(ks),Tuple{T1.types...,T2.types...}}(ts, inds)
end

function Base.:(+)(t1::AbstractTraces{k1,T1}, t2::Traces{k2,T,N,T2}) where {k1,T1,k2,T,N,T2}
    ks = (k1..., k2...)
    ts = (t1, t2.traces...)
    inds = merge(NamedTuple(k => 1 for k in k1), map(v -> v + 1, t2.inds))
    Traces{ks,typeof(ts),length(ks),Tuple{T1.types...,T2.types...}}(ts, inds)
end


function Base.:(+)(t1::Traces{k1,T,N,T1}, t2::AbstractTraces{k2,T2}) where {k1,T,N,T1,k2,T2}
    ks = (k1..., k2...)
    ts = (t1.traces..., t2)
    inds = merge(t1.inds, (; (k => length(ts) for k in k2)...))
    Traces{ks,typeof(ts),length(ks),Tuple{T1.types...,T2.types...}}(ts, inds)
end

function Base.:(+)(t1::Traces{k1,T1,N1,E1}, t2::Traces{k2,T2,N2,E2}) where {k1,T1,N1,E1,k2,T2,N2,E2}
    ks = (k1..., k2...)
    ts = (t1.traces..., t2.traces...)
    inds = merge(t1.inds, map(x -> x + length(t1.traces), t2.inds))
    Traces{ks,typeof(ts),length(ks),Tuple{E1.types...,E2.types...}}(ts, inds)
end

Base.size(t::Traces) = (mapreduce(length, min, t.traces),)

for f in (:push!, :pushfirst!)
    @eval function Base.$f(ts::Traces, xs::NamedTuple)
        for (k, v) in pairs(xs)
            t = ts.traces[ts.inds[k]]
            if t isa AbstractTrace
                $f(t, v)
            else
                $f(t, (; k => v))
            end
        end
    end
end

for f in (:append!, :prepend!)
    @eval function Base.$f(ts::Traces, xs::Traces)
        for k in keys(xs)
            t = ts.traces[ts.inds[k]]
            $f(t, xs[k])
        end
    end
end

for f in (:pop!, :popfirst!, :empty!)
    @eval function Base.$f(ts::Traces)
        for t in ts.traces
            $f(t)
        end
    end
>>>>>>> 90956193
end<|MERGE_RESOLUTION|>--- conflicted
+++ resolved
@@ -33,11 +33,14 @@
 
 @forward Trace.parent Base.parent, Base.pushfirst!, Base.push!, Base.append!, Base.prepend!, Base.pop!, Base.popfirst!, Base.empty!
 
+fetch(t::Trace, inds) = t[inds]
 #####
 
 """
 For each concrete `AbstractTraces`, we have the following assumption:
 
+
+##
 1. Every inner trace is an `AbstractVector`
 1. Support partial updating
 1. Return *View* by default when getting elements.
@@ -103,13 +106,7 @@
 
 Base.size(t::MultiplexTraces) = (max(0, length(t.trace) - 1),)
 
-<<<<<<< HEAD
-fetch(t::Trace, inds) = t[inds]
-
-##
-=======
 @forward MultiplexTraces.trace Base.parent, Base.pop!, Base.popfirst!, Base.empty!
->>>>>>> 90956193
 
 for f in (:push!, :pushfirst!, :append!, :prepend!)
     @eval function Base.$f(t::MultiplexTraces{names}, x::NamedTuple{ks,Tuple{Ts}}) where {names,ks,Ts}
@@ -262,14 +259,6 @@
 end
 
 
-<<<<<<< HEAD
-##
-function sample(s::BatchSampler, t::Traces)
-    inds = rand(s.rng, 1:length(t), s.batch_size)
-    map(t.traces) do x
-        fetch(x, inds)
-    end |> s.transformer
-=======
 function Base.getindex(ts::Traces, s::Symbol)
     t = ts.traces[ts.inds[s]]
     if t isa AbstractTrace
@@ -311,6 +300,13 @@
 end
 
 Base.size(t::Traces) = (mapreduce(length, min, t.traces),)
+
+function sample(s::BatchSampler, t::Traces)
+    inds = rand(s.rng, 1:length(t), s.batch_size)
+    map(t.traces) do x
+        fetch(x, inds)
+    end |> s.transformer
+end
 
 for f in (:push!, :pushfirst!)
     @eval function Base.$f(ts::Traces, xs::NamedTuple)
@@ -340,5 +336,4 @@
             $f(t)
         end
     end
->>>>>>> 90956193
 end