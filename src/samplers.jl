--- conflicted
+++ resolved
@@ -19,15 +19,12 @@
 
 See also [`sample`](@ref).
 """
-<<<<<<< HEAD
 BatchSampler(batch_size; rng=Random.GLOBAL_RNG, transformer=batch) = BatchSampler(batch_size, rng, transformer)
 
 function sample(s::BatchSampler, t::AbstractTraces)
     inds = rand(s.rng, 1:length(t), s.batch_size)
     map(s.transformer, t[inds])
 end
-=======
-BatchSampler(batch_size; rng=Random.GLOBAL_RNG, transformer=identity) = BatchSampler(batch_size, rng, identity)
 
 """
     MetaSampler(::NamedTuple)
@@ -39,15 +36,13 @@
 
 MetaSampler(policy = BatchSampler(10), critic = BatchSampler(100))
 """
-struct MetaSampler{names, T} <: AbstractSampler
-    samplers::NamedTuple{names, T}
+struct MetaSampler{names,T} <: AbstractSampler
+    samplers::NamedTuple{names,T}
 end
 
 MetaSampler(; kw...) = MetaSampler(NamedTuple(kw))
 
-function sample(s::MetaSampler, t)
-   (;[(k, sample(v, t)) for (k,v) in pairs(s.samplers)]...)
-end
+sample(s::MetaSampler, t) = map(x -> sample(x, t), s.samplers)
 
 
 """
@@ -59,10 +54,9 @@
 
 MetaSampler(policy = MultiBatchSampler(BatchSampler(10), 3), critic = MultiBatchSampler(BatchSampler(100), 5))
 """
-struct MultiBatchSampler{S <: AbstractSampler} <: AbstractSampler
+struct MultiBatchSampler{S<:AbstractSampler} <: AbstractSampler
     sampler::S
     n::Int
 end
 
-sample(m::MultiBatchSampler, t) = [sample(m.sampler, t) for _ in 1:m.n]
->>>>>>> ffc85760
+sample(m::MultiBatchSampler, t) = [sample(m.sampler, t) for _ in 1:m.n]